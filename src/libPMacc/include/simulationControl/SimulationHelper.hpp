/**
 * Copyright 2013 Axel Huebl, Felix Schmitt, Rene Widera
 *
 * This file is part of libPMacc. 
 * 
 * libPMacc is free software: you can redistribute it and/or modify 
 * it under the terms of of either the GNU General Public License or 
 * the GNU Lesser General Public License as published by 
 * the Free Software Foundation, either version 3 of the License, or 
 * (at your option) any later version. 
 * libPMacc is distributed in the hope that it will be useful, 
 * but WITHOUT ANY WARRANTY; without even the implied warranty of 
 * MERCHANTABILITY or FITNESS FOR A PARTICULAR PURPOSE.  See the 
 * GNU General Public License and the GNU Lesser General Public License 
 * for more details. 
 * 
 * You should have received a copy of the GNU General Public License 
 * and the GNU Lesser General Public License along with libPMacc. 
 * If not, see <http://www.gnu.org/licenses/>. 
 */ 
 

#ifndef SIMULATIONHELPER_HPP
#define	SIMULATIONHELPER_HPP

#include <cuda_runtime_api.h>
#include <iostream>
#include <iomanip>

#include "types.h"

#include "mappings/simulation/GridController.hpp"
#include "dimensions/DataSpace.hpp"
#include "TimeInterval.hpp"

#include "dataManagement/DataConnector.hpp"


#include "eventSystem/EventSystem.hpp"
#include "moduleSystem/Module.hpp"


namespace PMacc
{

/**
 * Abstract base class for simulations.
 * 
 * Use this helper class to write your own concrete simulations
 * by binding pure virtual methods.
 * 
 * @tparam DIM base dimension for the simulation (2-3)
 */
template<unsigned DIM>
class SimulationHelper : public Module
{
public:

    /**
     * Constructor
     * 
     */
    SimulationHelper()
    {
        tSimulation.toggleStart();
        tInit.toggleStart();

    }

    virtual ~SimulationHelper()
    {
        tSimulation.toggleEnd();
        if (output)
        {
            std::cout << "full simulation time: " <<
                tSimulation.printInterval() << " = " <<
                (uint64_t) (tSimulation.getInterval() / 1000.) << " sec" << std::endl;
        }
        //CUDA_CHECK(cudaGetLastError());
    }

    /**
     * Must describe one iteration (step).
     * 
     * This function is called automatically.
     */
    virtual void runOneStep(uint32_t currentStep) = 0;

    /**
     * Initializes simulation state.
     * 
     * @return returns the first step of the simulation
     */
    virtual uint32_t init() = 0;


    /**
     * Check if moving window work must do
     * 
     * If no moving window is needed the implementation of this function can be empty
     * 
     * @param currentStep simulation step
     */
    virtual void movingWindowCheck(uint32_t currentStep) = 0;

    /**
     * Notifies registered output classes.
     * 
     * This function is called automatically.
     * 
     *  @param currentStep simulation step
     */
    virtual void dumpOneStep(uint32_t currentStep)
    {
        Environment<DIM>::getInstance().getDataConnector().invalidate();
        Environment<DIM>::getInstance().getDataConnector().dumpData(currentStep);
    }

    GridController<DIM> & getGridController()
    {
        return Environment<DIM>::getInstance().getGridController();
    }
    
    void dumpTimes(TimeIntervall &tSimCalculation, TimeIntervall&, double& roundAvg, uint32_t currentStep)
    {
         /*dump 100% after simulation*/
        if (output && progress && (currentStep % showProgressAnyStep) == 0)
        {
            tSimCalculation.toggleEnd();
            std::cout << std::setw(3) <<
                (uint16_t) ((double) currentStep / (double) runSteps * 100.) <<
                " % = " << std::setw(8) << currentStep <<
                " | time elapsed:" <<
                std::setw(25) << tSimCalculation.printInterval() << " | avg time per step: " <<
                TimeIntervall::printeTime(roundAvg / (double) showProgressAnyStep) << std::endl;
            std::cout.flush();

            roundAvg = 0.0; //clear round avg timer
        }
    
    }

    /**
     * Begin the simulation.
     */
    void startSimulation()
    {
        uint32_t currentStep = init();
        tInit.toggleEnd();


        TimeIntervall tSimCalculation;
        TimeIntervall tRound;
        double roundAvg = 0.0;

        /*dump initial step if simulation start without restart*/
        if (currentStep == 0)
            dumpOneStep(currentStep);
        else
            currentStep--; //we dump before calculation, thus we must go on step back if we do a restart

        movingWindowCheck(currentStep); //if we restart at any step check if we must slide

        /*dum 0% output*/
        dumpTimes(tSimCalculation,tRound,roundAvg,currentStep);
        while (currentStep < runSteps)
        {


            tRound.toggleStart();
            runOneStep(currentStep);
            tRound.toggleEnd();
            roundAvg += tRound.getInterval();

            currentStep++;
            /*output after a round*/
            dumpTimes(tSimCalculation,tRound,roundAvg,currentStep);
            
            movingWindowCheck(currentStep);
            /*dump after simulated step*/
            dumpOneStep(currentStep);
        }       

        //simulatation end
        Environment<>::getInstance().getManager().waitForAllTasks();

        tSimCalculation.toggleEnd();

        if (output)
        {
            std::cout << "calculation  simulation time: " <<
                tSimCalculation.printInterval() << " = " <<
                (int) (tSimCalculation.getInterval() / 1000.) << " sec" << std::endl;

        }


    }

    virtual void moduleRegisterHelp(po::options_description& desc)
    {
        desc.add_options()
            ("steps,s", po::value<uint32_t > (&runSteps), "simulation steps")
            ("percent,p", po::value<uint16_t > (&progress)->default_value(5),
             "print time statistics after p percent to stdout");
    }

    std::string moduleGetName() const
    {
        return "SimulationHelper";
    }

    virtual void moduleLoad()
    {
        calcProgress();
        setDevice((int) (getGridController().getHostRank())); //do this after gridcontroller init

        /* call all singeltons to solve dependencies for program exit
         */
<<<<<<< HEAD
        StreamController::getInstance().activate();
        Manager::getInstance();
        TransactionManager::getInstance();
=======
        Environment<DIM>::getInstance().getStreamController();
        Environment<DIM>::getInstance().getManager();
        Environment<DIM>::getInstance().getTransactionManager();
>>>>>>> 3a976236

        output = (getGridController().getGlobalRank() == 0);
    }

    virtual void moduleUnload()
    {
    }

protected:
    //! how much time steps shall be calculated
    uint32_t runSteps;

private:

    /**
     * Set how often the elapsed time is printed.
     * 
     * @param percent percentage difference for printing
     */
    void calcProgress()
    {
        if (progress == 0)
            progress = 100;
        else
            if (progress > 100)
            progress = 100;
        showProgressAnyStep = (uint32_t) ((double) runSteps / 100. * (double) progress);
        if (showProgressAnyStep == 0)
            showProgressAnyStep = 1;
    }

    void setDevice(int deviceNumber)
    {
        int num_gpus = 0; //count of gpus
        cudaGetDeviceCount(&num_gpus);
        //##ERROR handling
        if (num_gpus < 1) //check if cuda device ist found
        {
            throw std::runtime_error("no CUDA capable devices detected");
        }
        else if (num_gpus < deviceNumber) //check if i can select device with diviceNumber
        {
            std::cerr << "no CUDA device " << deviceNumber << ", only " << num_gpus << " devices found" << std::endl;
            throw std::runtime_error("CUDA capable devices can't be selected");
        }

        cudaDeviceProp devProp;
        cudaError rc;
        CUDA_CHECK(cudaGetDeviceProperties(&devProp, deviceNumber));
        if (devProp.computeMode == cudaComputeModeDefault)
        {
            CUDA_CHECK(rc = cudaSetDevice(deviceNumber));
            if (cudaSuccess == rc)
            {
                cudaDeviceProp dprop;
                cudaGetDeviceProperties(&dprop, deviceNumber);
                //!\todo: write this only on debug
                log<ggLog::CUDA_RT > ("Set device to %1%: %2%") % deviceNumber % dprop.name;
            }
        }
        else
        {
            //gpu mode is cudaComputeModeExclusiveProcess and a free device is automaticly selected.
            log<ggLog::CUDA_RT > ("Device is selected by CUDA automaticly. (because cudaComputeModeDefault is not set)");
        }
        CUDA_CHECK(cudaSetDeviceFlags(cudaDeviceScheduleYield));
    }

    //! how often calculated data will be dumped (picture or other format)
    uint32_t dumpAnyStep;

    bool output;

    uint16_t progress;
    uint32_t showProgressAnyStep;

    TimeIntervall tSimulation;
    TimeIntervall tInit;

};
} // namespace PMacc


#endif	/* SIMULATIONHELPER_HPP */
<|MERGE_RESOLUTION|>--- conflicted
+++ resolved
@@ -215,18 +215,6 @@
         calcProgress();
         setDevice((int) (getGridController().getHostRank())); //do this after gridcontroller init
 
-        /* call all singeltons to solve dependencies for program exit
-         */
-<<<<<<< HEAD
-        StreamController::getInstance().activate();
-        Manager::getInstance();
-        TransactionManager::getInstance();
-=======
-        Environment<DIM>::getInstance().getStreamController();
-        Environment<DIM>::getInstance().getManager();
-        Environment<DIM>::getInstance().getTransactionManager();
->>>>>>> 3a976236
-
         output = (getGridController().getGlobalRank() == 0);
     }
 
